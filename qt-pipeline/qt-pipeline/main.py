import sys
import os
import numpy as np
import laspy
import pyperclip
import pyvista as pv
from PyQt5.QtWidgets import (
    QApplication, QWidget, QVBoxLayout, QPushButton, QLabel, QFileDialog,
    QMessageBox, QHBoxLayout, QListWidget
)
from PyQt5.QtCore import Qt
from pyvistaqt import QtInteractor  # Ensure you have pyvistaqt installed

scaling_factor = 100000  # Scaling factor to adjust Z values for visualization

def load_las_file(file_path):
    """
    Load a .las file and extract its point cloud data.

    Args:
        file_path (str): Path to the .las file.

    Returns:
        tuple: A PyVista PolyData object and a boolean indicating if RGB colors are available.
    """
    try:
        las_file = laspy.read(file_path)
        points = np.vstack((
            las_file.X * las_file.header.scale[0] + las_file.header.offset[0],
            las_file.Y * las_file.header.scale[1] + las_file.header.offset[1],
            las_file.Z * las_file.header.scale[2] + las_file.header.offset[2]
        )).transpose()

        if points.size == 0:
            raise ValueError("No points found in the LAS file.")

        # Scale Z axis to match visualization requirements
        points[:, 2] /= scaling_factor
        point_cloud = pv.PolyData(points)

        # Check if RGB color data is available and add it
        if hasattr(las_file, 'red') and hasattr(las_file, 'green') and hasattr(las_file, 'blue'):
            colors = np.vstack((las_file.red, las_file.green, las_file.blue)).transpose()
            colors = colors / 255.0  # Normalize to range [0, 1]

            # Normalize colors to a new gradient range [0.2, 0.8]
            min_val = colors.min(axis=0)
            max_val = colors.max(axis=0)
            normalized_colors = (colors - min_val) / (max_val - min_val)
            adjusted_colors = 0.2 + normalized_colors * 0.6  # Scale to [0.2, 0.8]

            point_cloud['Colors'] = adjusted_colors
            return point_cloud, True
        else:
            point_cloud['Elevation'] = points[:, 2]
            return point_cloud, False

    except Exception as e:
        print(f"Error loading {file_path}: {e}")
        return None, False


def load_las_files_from_folder(folder_path):
    """
    Load all .las files from a specified folder.

    Args:
        folder_path (str): Path to the folder containing .las files.

    Returns:
        list: A list of tuples containing the file name and its corresponding PolyData.
    """
    las_files = [os.path.join(folder_path, f) for f in os.listdir(folder_path) if f.endswith('.las')]
    return [(file, load_las_file(file)) for file in las_files if load_las_file(file)[0] is not None]


class CustomQtInteractor(QtInteractor):
    """
    Custom PyVista interactor to disable right-click events.
    """
    def mousePressEvent(self, event):
        if event.button() != Qt.RightButton:
            super().mousePressEvent(event)


class LASViewer(QWidget):
    """
    Main viewer for displaying and interacting with LAS files.
    """
    def __init__(self):
        super().__init__()
        self.setWindowTitle("LAS Viewer")
        self.setGeometry(100, 100, 1200, 800)

        self.layout = QVBoxLayout()
        self.setLayout(self.layout)

        # Set dark mode for the UI
        self.set_dark_mode()

        # Top layout for buttons and label
        top_layout = QHBoxLayout()
        self.layout.addLayout(top_layout)

        self.label = QLabel("No file loaded")
        top_layout.addWidget(self.label)

        top_layout.addStretch()

        self.prev_button = QPushButton("Previous")
        self.prev_button.clicked.connect(self.previous_las_file)
        top_layout.addWidget(self.prev_button)

        self.next_button = QPushButton("Next")
        self.next_button.clicked.connect(self.next_las_file)
        top_layout.addWidget(self.next_button)

        self.copy_id_button = QPushButton("Copy Detection ID")
        self.copy_id_button.clicked.connect(self.copy_detection_id)
        top_layout.addWidget(self.copy_id_button)

        self.copy_coords_button = QPushButton("Copy Coordinates")
        self.copy_coords_button.clicked.connect(self.copy_coordinates)
        top_layout.addWidget(self.copy_coords_button)

        # Create a horizontal layout for the file list and the plotter
        side_layout = QHBoxLayout()
        self.layout.addLayout(side_layout)

        # Add a QListWidget to display LAS files
        self.las_file_list = QListWidget()
        self.las_file_list.setFixedWidth(250)  # Set the fixed width for the list
        self.las_file_list.setStyleSheet("""
            QListWidget {
                background-color: #1e1e1e;  /* Dark background for the list */
                color: #ffffff;              /* White text color */
            }
            QListWidget::item:selected {
                background-color: blue;      /* Blue background for selected item */
                color: #ffffff;              /* White text color for selected item */
            }
        """)  # Set the highlight color to blue
        self.las_file_list.itemClicked.connect(self.load_selected_file)  # Connect the click signal
        side_layout.addWidget(self.las_file_list)

        # PyVista QtInteractor
        self.plotter = QtInteractor(self)
        side_layout.addWidget(self.plotter.interactor)
        
        # Use the custom interactor to disable right-click
        self.plotter = CustomQtInteractor(self)
        self.layout.addWidget(self.plotter.interactor)

<<<<<<< HEAD
=======
        self.plotter.enable_point_picking(
                callback=self.on_point_picked,
                tolerance=0.025,
                show_message=False,
                color='pink',
                point_size=10,
                show_point=True,
                picker='point'
        )
>>>>>>> 361605b3

        # Initialize variables
        self.folder_path = ''
        self.las_data = []
        self.current_index = 0
        self.selected_points = []  # Store selected points for distance calculations
        self.last_drawn_line = None  # Store the last drawn line
        self.point_picking_enabled = False  # Track whether point picking is enabled

        # Key event handling
        self.plotter.add_key_event("Right", self.next_las_file)
        self.plotter.add_key_event("Left", self.previous_las_file)
        self.plotter.add_key_event("d", self.copy_detection_id)
        self.plotter.add_key_event("c", self.copy_coordinates)
        self.plotter.add_key_event("r", self.confirm_reset_program)
        self.plotter.add_key_event("l", self.confirm_close_program)
<<<<<<< HEAD
        self.plotter.add_key_event("n", self.axis_reset)
        self.plotter.add_key_event("z", self.toggle_point_picking)
=======
>>>>>>> 361605b3

        
        # Load LAS files
        self.select_folder_and_load()

    def on_point_picked(self, picked_point, picker=None):
        """
        Handle point selection for distance measurement. When two points are picked,
        the Z-distance between them is calculated and displayed.
        """
        self.selected_points.append(picked_point)

        if len(self.selected_points) == 2:
            point1, point2 = self.selected_points
            z_distance = round(abs(scaling_factor * (point2[2] - point1[2])), 3)
            QMessageBox.information(self, "Z-Distance", f"Z-distance: {z_distance:.1f}")

            if self.last_drawn_line:
                self.plotter.remove_actor(self.last_drawn_line)

            line = pv.Line(point1, point2)
            self.last_drawn_line = self.plotter.add_mesh(line, color='red', line_width=3, pickable=False)
            self.selected_points.clear()
            self.plotter.render()

    def set_dark_mode(self):
        """
        Apply dark mode styling to the PyQt5 interface.
        """
        dark_qss = """
        QWidget {
            background-color: #121212;
            color: #ffffff;
        }
        QPushButton {
            background-color: #1e1e1e;
            color: #ffffff;
            border: 1px solid #3d3d3d;
            padding: 5px;
        }
        QPushButton:hover {
            background-color: #373737;
        }
        QLabel {
            color: #ffffff;
        }
        QMessageBox QLabel {
            color: #ffffff;
        }
        """
        self.setStyleSheet(dark_qss)


    def load_selected_file(self, item):
        # Get the index of the selected item
        index = self.las_file_list.row(item)
        if index != self.current_index:  # Check if the selected index is different
            self.current_index = index  # Update the current index
            self.update_plot()  # Update the plot with the selected file

    def select_folder_and_load(self):
        """
        Open a folder dialog to select a folder containing LAS files.
        """
        folder = QFileDialog.getExistingDirectory(self, "Select Folder Containing LAS Files")
        if not folder:
            QMessageBox.warning(self, "No Folder Selected", "Please select a folder to proceed.")
            sys.exit()

        self.folder_path = folder
        self.las_data = load_las_files_from_folder(self.folder_path)

        if not self.las_data:
            QMessageBox.critical(self, "No LAS Files", "No valid LAS files found in the selected folder.")
            sys.exit()

        # Clear and populate the QListWidget with LAS file names
        self.las_file_list.clear()
        for file_name, _ in self.las_data:
            self.las_file_list.addItem(os.path.basename(file_name))

        self.current_index = 0
        self.update_plot()

    def update_plot(self):
        """
        Update the visual plot with the current LAS file's data.
        """
        self.plotter.clear()
        self.plotter.set_background('#000000')

        file_name, (point_cloud, has_rgb) = self.las_data[self.current_index]

        if has_rgb:
            self.plotter.add_mesh(point_cloud, scalars='Colors', rgb=True, point_size=5,
                                  show_scalar_bar=False, render_points_as_spheres=True, pickable=True)
        else:
            self.plotter.add_mesh(point_cloud, scalars='Elevation', point_size=5,
                                  cmap='terrain', show_scalar_bar=False, render_points_as_spheres=True, pickable=True)

        self.plotter.add_axes()
        self.plotter.reset_camera()
        self.plotter.camera_position = 'xy'
        self.plotter.render()

        self.label.setText(f"File: {os.path.basename(file_name)}")

        # Highlight the current LAS file in the list
        self.las_file_list.setCurrentRow(self.current_index)

    def copy_detection_id(self):
        """
        Copy the detection ID (extracted from the file name) to the clipboard.
        """
        file_name = self.las_data[self.current_index][0]
        try:
            detection_id = file_name.split("Detection_")[1].split(".las")[0]
            pyperclip.copy(detection_id)
            QMessageBox.information(self, "Copied", f"Detection ID '{detection_id}' copied to clipboard.")
        except IndexError:
            QMessageBox.warning(self, "Error", "Could not extract Detection ID from the file name.")

    def copy_coordinates(self):
        """
        Copy the central coordinates (latitude and longitude) of the current point cloud to the clipboard.
        """
        _, (point_cloud, _) = self.las_data[self.current_index]
        points = point_cloud.points

        if points.size > 0:
            central_lat = np.mean(points[:, 1])
            central_lon = np.mean(points[:, 0])
            coordinates = f"{central_lat:.6f}, {central_lon:.6f}"
        else:
            coordinates = "No points available."

        pyperclip.copy(coordinates)
        QMessageBox.information(self, "Copied", f"Coordinates '{coordinates}' copied to clipboard.")

    def next_las_file(self):
        """
        Move to the next LAS file in the folder.
        """
        if self.current_index < len(self.las_data) - 1:
            self.current_index += 1
            self.update_plot()
        else:
            QMessageBox.information(self, "End", "This is the last LAS file.")

    def previous_las_file(self):
        """
        Move to the previous LAS file in the folder.
        """
        if self.current_index > 0:
            self.current_index -= 1
            self.update_plot()
        else:
            QMessageBox.information(self, "Start", "This is the first LAS file.")

    def confirm_reset_program(self):
        """
        Confirm and reset the program, allowing the user to select a new folder of LAS files.
        """
        reply = QMessageBox.question(self, 'Reset Program',
                                     "Are you sure you want to reset and load new LAS files?",
                                     QMessageBox.Yes | QMessageBox.No, QMessageBox.No)
        if reply == QMessageBox.Yes:
            self.select_folder_and_load()

    def confirm_close_program(self):
        """
        Confirm and close the program.
        """
        reply = QMessageBox.question(self, 'Quit Program',
                                     "Are you sure you want to quit?",
                                     QMessageBox.Yes | QMessageBox.No, QMessageBox.No)
        if reply == QMessageBox.Yes:
            self.close()

    def axis_reset(self):
        self.plotter.camera_position = 'xy'

    def closeEvent(self, event):
        """
        Handle the closing event and clean up the plotter.
        """
        self.plotter.close()
        event.accept()


class StartMenu(QWidget):
    """
    Start menu to launch the LAS Viewer.
    """
    def __init__(self):
        super().__init__()
        self.setWindowTitle("Start Menu")
        self.setGeometry(100, 100, 300, 100)

        self.layout = QVBoxLayout()
        self.setLayout(self.layout)

        self.start_button = QPushButton("Start LAS Viewer")
        self.start_button.setFixedSize(200, 50)
        self.start_button.clicked.connect(self.start_program)

        self.layout.addStretch()
        self.layout.addWidget(self.start_button, alignment=Qt.AlignCenter)
        self.layout.addStretch()

    def start_program(self):
        """
        Launch the LAS Viewer and close the start menu.
        """
        self.viewer = LASViewer()
        self.viewer.show()
        self.close()


def main():
    app = QApplication(sys.argv)
    start_menu = StartMenu()
    start_menu.show()
    sys.exit(app.exec_())


if __name__ == "__main__":
    main()<|MERGE_RESOLUTION|>--- conflicted
+++ resolved
@@ -151,8 +151,6 @@
         self.plotter = CustomQtInteractor(self)
         self.layout.addWidget(self.plotter.interactor)
 
-<<<<<<< HEAD
-=======
         self.plotter.enable_point_picking(
                 callback=self.on_point_picked,
                 tolerance=0.025,
@@ -162,7 +160,6 @@
                 show_point=True,
                 picker='point'
         )
->>>>>>> 361605b3
 
         # Initialize variables
         self.folder_path = ''
@@ -179,12 +176,6 @@
         self.plotter.add_key_event("c", self.copy_coordinates)
         self.plotter.add_key_event("r", self.confirm_reset_program)
         self.plotter.add_key_event("l", self.confirm_close_program)
-<<<<<<< HEAD
-        self.plotter.add_key_event("n", self.axis_reset)
-        self.plotter.add_key_event("z", self.toggle_point_picking)
-=======
->>>>>>> 361605b3
-
         
         # Load LAS files
         self.select_folder_and_load()
